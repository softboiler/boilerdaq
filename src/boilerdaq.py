--- conflicted
+++ resolved
@@ -14,9 +14,6 @@
 from scipy.optimize import curve_fit
 
 pyqtgraph.setConfigOptions(antialias=True)
-<<<<<<< HEAD
-DEBUG = False
-=======
 START_TIME = strftime("%Y-%m-%d %H:%M:%S", localtime())
 DELAY = 2  # read/write/plot timestep
 HISTORY_LENGTH = 300  # points to keep for plotting
@@ -24,7 +21,6 @@
 DEBUG = True  # run with simulated DAQs when real DAQs unavailable
 RISE_DESIRED = 0.85
 NUM_TAUS = -log(1 - RISE_DESIRED)
->>>>>>> 913a517a
 if DEBUG:
     DELAY_DEBUG = 0.05  # actual timestep, still use DELAY in plot
     # parameters for simulated noisy 1st-order system signal
